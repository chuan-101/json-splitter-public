import React, { useCallback, useLayoutEffect, useMemo, useRef, useState } from "react";

/**
 * Conversation Splitter – Public Edition
 * 公开版：中性可配置的角色名、中文/英文、主题切换、ZIP 打包、本地处理
 */

export default function JsonConvoSplitter() {
  // ---------- UI State ----------
  const [convos, setConvos] = useState([]);
  const [selected, setSelected] = useState(new Set());
  const [titleQuery, setTitleQuery] = useState("");
  const [contentQuery, setContentQuery] = useState("");
<<<<<<< HEAD
  const [globalSearch, setGlobalSearch] = useState(false);
=======
>>>>>>> 26ab026f
  const [dragging, setDragging] = useState(false);
  const [previewIdx, setPreviewIdx] = useState(null);
  const [targetMessageIdx, setTargetMessageIdx] = useState(null);
  const [theme, setTheme] = useState("cream"); // cream | berry | basket | cloudy
  const [lang, setLang] = useState("zh");      // zh | en
  const previewScrollRef = useRef(null);
<<<<<<< HEAD
  const messageRefs = useRef(new Map());
=======
>>>>>>> 26ab026f

  // Display name mapping（可自定义显示名）
  const [roleNameUser, setRoleNameUser] = useState("User");
  const [roleNameAssistant, setRoleNameAssistant] = useState("Assistant");
  const [roleNameSystem, setRoleNameSystem] = useState("System");

  // Filename controls
  const [filePrefix, setFilePrefix] = useState("");
  const [fileSuffix, setFileSuffix] = useState("");

  const t = (k) => (translations[lang]?.[k] ?? k);
  const untitledText = t('untitled');

  // ---------- Helpers ----------
  const safe = (s) =>
    (s || "Untitled")
      .replace(/[^0-9A-Za-z_\-\u4e00-\u9fa5]+/g, "_")
      .slice(0, 80);

  const safeStringify = useCallback((val) => {
    try {
      return typeof val === "string" ? val : JSON.stringify(val);
    } catch {
      return String(val ?? "");
    }
  }, []);

  const extractMessageText = useCallback((message) => {
    const content = message?.content;
    const out = [];
    const seen = new Set();
    const collect = (val) => {
      if (val == null) return;
      if (typeof val === "string" || typeof val === "number" || typeof val === "boolean") {
        out.push(String(val));
        return;
      }
      if (Array.isArray(val)) {
        val.forEach(collect);
        return;
      }
      if (typeof val === "object") {
        if (seen.has(val)) return;
        seen.add(val);
        let added = false;
        if (typeof val.text === "string") { out.push(val.text); added = true; }
        if (typeof val.content === "string") { out.push(val.content); added = true; }
        if (Array.isArray(val.content)) { val.content.forEach(collect); added = true; }
        if (Array.isArray(val.parts)) { val.parts.forEach(collect); added = true; }
        if (typeof val.parts === "string") { out.push(val.parts); added = true; }
        if (Array.isArray(val.messages)) { val.messages.forEach(collect); added = true; }
        if (typeof val.value === "string") { out.push(val.value); added = true; }
        if (typeof val.data === "string") { out.push(val.data); added = true; }
        if (!added) {
          const str = safeStringify(val);
          if (str && str !== "[object Object]") out.push(str);
        }
      }
    };
    collect(content);
    const text = out.join("\n").trim();
    if (!text || text === "[object Object]") return "";
    return text;
  }, [safeStringify]);

  const normalizeMessage = useCallback((msg) => {
    if (!msg) return "";
    if (typeof msg._text !== "string") {
      msg._text = extractMessageText(msg);
    }
    return msg._text;
  }, [extractMessageText]);

  const buildChain = useCallback((conv) => {
    const chain = [];
    let nid = conv.current_node;
    while (nid) {
      const node = conv.mapping?.[nid];
      if (!node) break;
      if (node.message) {
        normalizeMessage(node.message);
        chain.push(node.message);
      }
      nid = node.parent;
    }
    return chain.reverse();
  }, [normalizeMessage]);

  const extractModel = useCallback((message) => {
    const candidates = [
      message?.model,
      message?.model_slug,
      message?.metadata?.model,
      message?.metadata?.model_slug,
      message?.message?.metadata?.model,
      message?.message?.metadata?.model_slug,
    ];
    const model = candidates.find((m) => typeof m === "string" && m.trim());
    return model ? model.trim() : "Unknown";
  }, []);

  const roleDisplay = (role) => {
    const r = (role || "assistant").toLowerCase();
    if (r === "user") return roleNameUser;
    if (r === "system") return roleNameSystem;
    return roleNameAssistant; // assistant/tool/function 都归为助手侧显示
  };

  const toMarkdown = (conv) => {
    const chain = buildChain(conv);
    return chain
      .map((m) => {
        const role = m.author?.role || "assistant";
        const text = normalizeMessage(m);
        const displayRole = roleDisplay(role);
        return `**${displayRole}**:\n${text}`;
      })
      .join("\n\n\n");
  };

  const triggerDownload = (blob, name) => {
    const url = URL.createObjectURL(blob);
    const a = Object.assign(document.createElement("a"), { href: url, download: name });
    document.body.appendChild(a);
    a.click();
    a.remove();
    URL.revokeObjectURL(url);
  };

  const fmtDate = (sec) => {
    const d = new Date((sec || Date.now() / 1000) * 1000);
    const iso = d.toISOString().slice(0, 16).replace(/[:T]/g, "-");
    return { d, iso };
  };

  // ---------- Minimal ZIP (store) ----------
  const crc32Table = useMemo(() => {
    const t = new Uint32Array(256);
    for (let i = 0; i < 256; i++) {
      let c = i;
      for (let k = 0; k < 8; k++) c = (c & 1) ? (0xEDB88320 ^ (c >>> 1)) : (c >>> 1);
      t[i] = c >>> 0;
    }
    return t;
  }, []);
  const crc32 = (u8) => {
    let c = 0xFFFFFFFF;
    for (let i = 0; i < u8.length; i++) c = crc32Table[(c ^ u8[i]) & 0xFF] ^ (c >>> 8);
    return (c ^ 0xFFFFFFFF) >>> 0;
  };
  const le16 = (n) => new Uint8Array([n & 255, (n >>> 8) & 255]);
  const le32 = (n) => new Uint8Array([n & 255, (n >>> 8) & 255, (n >>> 16) & 255, (n >>> 24) & 255]);
  const concatBytes = (parts) => {
    const size = parts.reduce((s, p) => s + p.length, 0);
    const out = new Uint8Array(size);
    let pos = 0;
    for (const p of parts) { out.set(p, pos); pos += p.length; }
    return out;
  };
  const makeZip = async (files) => {
    const chunks = [];
    const central = [];
    let offset = 0;
    const enc = new TextEncoder();
    for (const f of files) {
      const nameBytes = enc.encode(f.name);
      const data = f.data;
      const crc = crc32(data);
      const hdr = [
        le32(0x04034b50), le16(20), le16(0), le16(0), le16(0), le16(0),
        le32(crc), le32(data.length), le32(data.length), le16(nameBytes.length), le16(0)
      ];
      const local = concatBytes([...hdr, nameBytes, data]);
      chunks.push(local);
      const cenHdr = [
        le32(0x02014b50), le16(20), le16(20), le16(0), le16(0), le16(0), le16(0),
        le32(crc), le32(data.length), le32(data.length), le16(nameBytes.length), le16(0), le16(0), le16(0), le16(0),
        le32(offset)
      ];
      central.push(concatBytes([...cenHdr, nameBytes]));
      offset += local.length;
    }
    const centralDir = concatBytes(central);
    const end = concatBytes([le32(0x06054b50), le16(0), le16(0), le16(files.length), le16(files.length), le32(centralDir.length), le32(offset), le16(0)]);
    const zipBytes = concatBytes([...chunks, centralDir, end]);
    return new Blob([zipBytes], { type: 'application/zip' });
  };

  // ---------- Events ----------
  const onFile = async (file) => {
    if (!file) return;
    try {
      const json = JSON.parse(await file.text());
      if (!Array.isArray(json)) throw new Error("Unexpected JSON format");
      setConvos(json);
      setSelected(new Set(json.map((_, i) => i)));
      setPreviewIdx(json.length ? 0 : null);
      setTitleQuery("");
      setContentQuery("");
<<<<<<< HEAD
      setGlobalSearch(false);
      setTargetMessageIdx(null);
=======
>>>>>>> 26ab026f
    } catch (e) {
      alert((lang === 'zh' ? '无法解析 JSON：' : 'Cannot parse JSON: ') + e.message);
    }
  };

  const onDrop = (e) => {
    e.preventDefault();
    setDragging(false);
    const file = e.dataTransfer.files?.[0];
    if (file) onFile(file);
  };

  const toggle = (idx) => {
    const next = new Set(selected);
    next.has(idx) ? next.delete(idx) : next.add(idx);
    setSelected(next);
  };

  const highlight = (idx) => setPreviewIdx(idx);

  // visible list after filter
  const visible = useMemo(() => {
    const q = titleQuery.trim().toLowerCase();
    if (!q) return convos.map((c, idx) => ({ c, idx }));
    return convos
      .map((c, idx) => ({ c, idx }))
      .filter(({ c }) => String(c.title || "").toLowerCase().includes(q));
  }, [convos, titleQuery]);

  const selectAllVisible = () => { const n = new Set(selected); visible.forEach(({ idx }) => n.add(idx)); setSelected(n); };
  const deselectAllVisible = () => { const n = new Set(selected); visible.forEach(({ idx }) => n.delete(idx)); setSelected(n); };
  const invertVisible = () => { const n = new Set(selected); visible.forEach(({ idx }) => (n.has(idx) ? n.delete(idx) : n.add(idx))); setSelected(n); };

  const makeFileName = (conv) => {
    const { iso } = fmtDate(conv.create_time);
    const title = safe(conv.title);
    const prefix = filePrefix ? `${safe(filePrefix)}_` : "";
    const suffix = fileSuffix ? `_${safe(fileSuffix)}` : "";
    return `${prefix}${iso}_${title}${suffix}.md`;
  };

  const downloadOne = (idx) => {
    const conv = convos[idx];
    const filename = makeFileName(conv);
    const blob = new Blob([toMarkdown(conv)], { type: "text/markdown" });
    triggerDownload(blob, filename);
  };
  const downloadSelected = () => { if (!selected.size) return; [...selected].sort((a,b)=>a-b).forEach(downloadOne); };
  const downloadZip = async () => {
    if (!selected.size) return;
    const enc = new TextEncoder();
    const files = [...selected].sort((a,b)=>a-b).map(i => {
      const conv = convos[i];
      const name = makeFileName(conv);
      const data = enc.encode(toMarkdown(conv));
      return { name, data };
    });
    const zip = await makeZip(files);
    triggerDownload(zip, `conversations_${Date.now()}.zip`);
  };

  const previewConv = previewIdx != null ? convos[previewIdx] : null;
  const previewMsgs = useMemo(
    () => (previewConv ? buildChain(previewConv) : []),
    [buildChain, previewConv]
  );
  const previewMsgsWithModel = useMemo(
<<<<<<< HEAD
    () => previewMsgs.map((msg, idx) => ({ msg, model: extractModel(msg), idx })),
=======
    () => previewMsgs.map((msg) => ({ msg, model: extractModel(msg) })),
>>>>>>> 26ab026f
    [extractModel, previewMsgs]
  );
  const filteredPreviewMsgsWithModel = useMemo(() => {
    const q = contentQuery.trim().toLowerCase();
<<<<<<< HEAD
    if (!q || globalSearch) return previewMsgsWithModel;
    return previewMsgsWithModel.filter(({ msg }) =>
      (normalizeMessage(msg) || "").toLowerCase().includes(q)
    );
  }, [contentQuery, globalSearch, normalizeMessage, previewMsgsWithModel]);

  const globalMatches = useMemo(() => {
    const q = contentQuery.trim().toLowerCase();
    if (!globalSearch || !q) return [];
    const results = [];
    convos.forEach((conv, convIdx) => {
      const chain = buildChain(conv);
      chain.forEach((msg, msgIdx) => {
        const text = normalizeMessage(msg) || "";
        if (text.toLowerCase().includes(q)) {
          results.push({
            convIdx,
            msgIdx,
            title: conv.title || untitledText,
            snippet: text.slice(0, 140) + (text.length > 140 ? "…" : ""),
          });
        }
      });
    });
    return results.slice(0, 40);
  }, [buildChain, contentQuery, convos, globalSearch, normalizeMessage, untitledText]);
=======
    if (!q) return previewMsgsWithModel;
    return previewMsgsWithModel.filter(({ msg }) =>
      (normalizeMessage(msg) || "").toLowerCase().includes(q)
    );
  }, [contentQuery, normalizeMessage, previewMsgsWithModel]);

  const stats = useMemo(() => {
    if (!convos.length) return null;
    let messageCount = 0;
    let charCount = 0;
    const roleCounts = {};
    const modelCounts = new Map();
    convos.forEach((conv) => {
      buildChain(conv).forEach((msg) => {
        const text = normalizeMessage(msg) || "";
        messageCount += 1;
        charCount += text.length;
        const role = (msg.author?.role || "assistant").toLowerCase();
        roleCounts[role] = (roleCounts[role] || 0) + 1;
        const model = extractModel(msg);
        modelCounts.set(model, (modelCounts.get(model) || 0) + 1);
      });
    });
    const topModels = Array.from(modelCounts.entries()).sort((a, b) => b[1] - a[1]).slice(0, 3);
    return {
      messageCount,
      charCount,
      avgChars: messageCount ? Math.round((charCount / messageCount) * 10) / 10 : 0,
      roleCounts,
      topModels,
    };
  }, [buildChain, convos, extractModel, normalizeMessage]);
>>>>>>> 26ab026f

  const stats = useMemo(() => {
    if (!convos.length) return null;
    let messageCount = 0;
    let charCount = 0;
    const roleCounts = {};
<<<<<<< HEAD
    const assistantModelCounts = new Map();
=======
    const modelCounts = new Map();
>>>>>>> 26ab026f
    convos.forEach((conv) => {
      buildChain(conv).forEach((msg) => {
        const text = normalizeMessage(msg) || "";
        messageCount += 1;
        charCount += text.length;
        const role = (msg.author?.role || "assistant").toLowerCase();
        roleCounts[role] = (roleCounts[role] || 0) + 1;
<<<<<<< HEAD
        if (role === "assistant") {
          const model = extractModel(msg);
          assistantModelCounts.set(model, (assistantModelCounts.get(model) || 0) + 1);
        }
      });
    });
    const topModels = Array.from(assistantModelCounts.entries()).sort((a, b) => b[1] - a[1]).slice(0, 5);
    return {
      conversationCount: convos.length,
=======
        const model = extractModel(msg);
        modelCounts.set(model, (modelCounts.get(model) || 0) + 1);
      });
    });
    const topModels = Array.from(modelCounts.entries()).sort((a, b) => b[1] - a[1]).slice(0, 3);
    return {
>>>>>>> 26ab026f
      messageCount,
      charCount,
      avgChars: messageCount ? Math.round((charCount / messageCount) * 10) / 10 : 0,
      roleCounts,
      topModels,
    };
  }, [buildChain, convos, extractModel, normalizeMessage]);

  useLayoutEffect(() => {
    const el = previewScrollRef.current;
    if (!el) return;
    el.scrollTo({ top: 0, left: 0, behavior: "auto" });
  }, [previewIdx]);

<<<<<<< HEAD
  useLayoutEffect(() => {
    if (targetMessageIdx == null) return;
    const el = messageRefs.current.get(targetMessageIdx);
    if (el) el.scrollIntoView({ block: "center", behavior: "smooth" });
    setTargetMessageIdx(null);
  }, [targetMessageIdx]);

=======
>>>>>>> 26ab026f
  // ---------- Theme CSS ----------
  const css = theme === 'cream' ? cssCream
    : theme === 'berry' ? cssBerry
    : theme === 'basket' ? cssBasket
    : theme === 'cloudy' ? cssCloudy
    : cssCream;

  return (
    <div className="outer">
      <style>{css}</style>
      <div className="wrap">
        <header className="hero">
          <h1>{t('title')}</h1>
          <p>{t('subtitle')}</p>
        </header>

        <section
          className={"dropzone" + (dragging ? " dragging" : "")}
          onDragOver={(e) => { e.preventDefault(); setDragging(true); }}
          onDragLeave={() => setDragging(false)}
          onDrop={onDrop}
        >
          <input type="file" accept="application/json" onChange={(e) => onFile(e.target.files?.[0])} />
          <div className="hint"><strong>{t('clickOrDrag')}</strong> <code>conversations.json</code> {t('toHere')}</div>
        </section>

        <div className="toolbar">
          <div className="stats">{t('total')} <b>{convos.length}</b> · {t('shown')} <b>{visible.length}</b> · {t('selected')} <b>{selected.size}</b></div>
          <div className="actions">
            <select className="select" value={lang} onChange={(e)=>setLang(e.target.value)}>
              <option value="zh">简体中文</option>
              <option value="en">English</option>
            </select>
            <select className="select" value={theme} onChange={(e)=>setTheme(e.target.value)}>
              <option value="cream">{t('themeCream')}</option>
              <option value="berry">{t('themeBerry')}</option>
              <option value="basket">{t('themeBasket')}</option>
              <option value="cloudy">{t('themeCloudy')}</option>
            </select>
            <input className="search" placeholder={t('filterByTitle')} value={titleQuery} onChange={(e)=>setTitleQuery(e.target.value)} />
            <div className="search-group">
              <span className="search-label">{t('searchInMessages')}</span>
              <input
                className="search"
                placeholder={t('searchInMessages')}
                value={contentQuery}
                onChange={(e)=>setContentQuery(e.target.value)}
              />
<<<<<<< HEAD
              <label className="toggle">
                <input type="checkbox" checked={globalSearch} onChange={(e)=>setGlobalSearch(e.target.checked)} />
                <span>{t('searchAllConvos')}</span>
              </label>
=======
>>>>>>> 26ab026f
            </div>
            <button onClick={selectAllVisible}>{t('selectAll')}</button>
            <button onClick={deselectAllVisible}>{t('deselectAll')}</button>
            <button onClick={invertVisible}>{t('invert')}</button>
          </div>
        </div>

        {stats && (
<<<<<<< HEAD
          <details className="stats-panel" open>
            <summary className="stats-summary">{t('statsSummary')}</summary>
            <div className="stats-grid">
              <div className="stat-card">
                <div className="stat-label">{t('statConvos')}</div>
                <div className="stat-value">{stats.conversationCount}</div>
              </div>
              <div className="stat-card">
                <div className="stat-label">{t('statMessages')}</div>
                <div className="stat-value">{stats.messageCount}</div>
                <div className="stat-sub">{t('statAvgChars')}: {stats.avgChars}</div>
              </div>
              <div className="stat-card">
                <div className="stat-label">{t('statChars')}</div>
                <div className="stat-value">{stats.charCount}</div>
              </div>
              <div className="stat-card">
                <div className="stat-label">{t('statRoles')}</div>
                <div className="bars">
                  {Object.entries(stats.roleCounts).map(([role, count]) => (
                    <div key={role} className="bar-row">
                      <span className="bar-label">{role}</span>
                      <div className="bar-track">
                        <span
                          className="bar-fill"
                          style={{ width: `${Math.min(100, (count / stats.messageCount) * 100)}%` }}
                          aria-hidden
                        />
                      </div>
                      <span className="bar-count">{count}</span>
                    </div>
                  ))}
                </div>
              </div>
              <div className="stat-card">
                <div className="stat-label">{t('statTopModels')}</div>
                <ul className="stat-list">
                  {stats.topModels.map(([model, count]) => (
                    <li key={model}>{model}: {count}</li>
                  ))}
                </ul>
              </div>
            </div>
          </details>
=======
          <div className="stats-panel">
            <div className="stat-card">
              <div className="stat-label">{t('statMessages')}</div>
              <div className="stat-value">{stats.messageCount}</div>
              <div className="stat-sub">{t('statAvgChars')}: {stats.avgChars}</div>
            </div>
            <div className="stat-card">
              <div className="stat-label">{t('statChars')}</div>
              <div className="stat-value">{stats.charCount}</div>
            </div>
            <div className="stat-card">
              <div className="stat-label">{t('statRoles')}</div>
              <div className="bars">
                {Object.entries(stats.roleCounts).map(([role, count]) => (
                  <div key={role} className="bar-row">
                    <span className="bar-label">{role}</span>
                    <div className="bar-track">
                      <span
                        className="bar-fill"
                        style={{ width: `${Math.min(100, (count / stats.messageCount) * 100)}%` }}
                        aria-hidden
                      />
                    </div>
                    <span className="bar-count">{count}</span>
                  </div>
                ))}
              </div>
            </div>
            <div className="stat-card">
              <div className="stat-label">{t('statTopModels')}</div>
              <ul className="stat-list">
                {stats.topModels.map(([model, count]) => (
                  <li key={model}>{model}: {count}</li>
                ))}
              </ul>
            </div>
            <div className="stat-card">
              <div className="stat-label">{t('contentSearch')}</div>
              <div className="stat-sub">{t('contentSearchHint')}</div>
              <div className="stat-pill">{contentQuery ? `"${contentQuery}"` : t('contentSearchEmpty')}</div>
            </div>
          </div>
>>>>>>> 26ab026f
        )}

        {/* Role mapping + filename controls */}
        <div className="panel">
          <div className="group">
            <label>{t('roleUser')}</label>
            <input className="input" value={roleNameUser} onChange={(e)=>setRoleNameUser(e.target.value)} />
          </div>
          <div className="group">
            <label>{t('roleAssistant')}</label>
            <input className="input" value={roleNameAssistant} onChange={(e)=>setRoleNameAssistant(e.target.value)} />
          </div>
          <div className="group">
            <label>{t('roleSystem')}</label>
            <input className="input" value={roleNameSystem} onChange={(e)=>setRoleNameSystem(e.target.value)} />
          </div>
          <div className="group">
            <label>{t('filePrefix')}</label>
            <input className="input" value={filePrefix} onChange={(e)=>setFilePrefix(e.target.value)} placeholder={t('optional')} />
          </div>
          <div className="group">
            <label>{t('fileSuffix')}</label>
            <input className="input" value={fileSuffix} onChange={(e)=>setFileSuffix(e.target.value)} placeholder={t('optional')} />
          </div>
          <div className="group rowBtns">
            <button className="primary" disabled={!selected.size} onClick={downloadSelected}>{t('downloadSel')}</button>
            <button className="primary" disabled={!selected.size} onClick={downloadZip}>{t('downloadZip')}</button>
          </div>
        </div>

        {globalSearch && contentQuery.trim() && (
          <div className="global-results">
            <div className="gr-head">
              <div className="gr-title">{t('searchAcrossAll')}</div>
              <div className="gr-sub">{t('searchHint')}</div>
            </div>
            <div className="gr-list">
              {globalMatches.length ? globalMatches.map((hit) => (
                <button
                  key={`${hit.convIdx}-${hit.msgIdx}`}
                  className="gr-item"
                  onClick={() => {
                    setPreviewIdx(hit.convIdx);
                    setTargetMessageIdx(hit.msgIdx);
                  }}
                >
                  <div className="gr-line"><b>{hit.title}</b> · #{hit.msgIdx + 1}</div>
                  <div className="gr-snippet">{hit.snippet}</div>
                </button>
              )) : <div className="gr-empty">{t('searchNoResult')}</div>}
            </div>
          </div>
        )}

        {convos.length > 0 && (
          <div className="split">
            {/* left list */}
            <div className="list">
              {visible.map(({ c, idx }) => {
                const checked = selected.has(idx);
                const { d } = fmtDate(c.create_time);
                const date = d.toISOString().slice(0, 10);
                const msgCount = buildChain(c).length;
                const active = previewIdx === idx;
                return (
                  <div
                    key={c.id || idx}
                    className={"row" + (active ? " active" : "")}
                    onClick={() => highlight(idx)}
                  >
                    <label className="chk">
                      <input
                        type="checkbox"
                        checked={checked}
                        onChange={(e) => { e.stopPropagation(); toggle(idx); }}
                      />
                    </label>
                    <div className="meta">
                      <div className="title" title={c.title || "Untitled"}>{date}｜{c.title || "Untitled"}</div>
                      <div className="sub">{msgCount} {t('messages')}</div>
                    </div>
                    <div className="spacer" />
                    <button className="ghost" onClick={(e) => { e.stopPropagation(); downloadOne(idx); }}>{t('downloadOne')}</button>
                  </div>
                );
              })}
            </div>

            {/* right preview */}
            <div className="preview">
              {previewConv ? (
                <>
                  <div className="pv-head">
                    <div className="pv-title" title={previewConv.title || "Untitled"}>{previewConv.title || "Untitled"}</div>
                    <div className="pv-sub">{fmtDate(previewConv.create_time).d.toLocaleString()} · {previewMsgs.length} {t('messages')}</div>
                  </div>
                  <div className="pv-body" ref={previewScrollRef}>
<<<<<<< HEAD
                    {filteredPreviewMsgsWithModel.map(({ msg, model, idx }) => {
=======
                    {filteredPreviewMsgsWithModel.map(({ msg, model }, i) => {
>>>>>>> 26ab026f
                      const role = msg.author?.role || "assistant";
                      const text = normalizeMessage(msg);
                      const side = role === "assistant" ? "left" : "right";
                      const displayRole = roleDisplay(role);
                      return (
                        <div
<<<<<<< HEAD
                          key={idx}
                          className={`msg ${side}`}
                          ref={(el) => {
                            if (el) messageRefs.current.set(idx, el);
                            else messageRefs.current.delete(idx);
                          }}
=======
                          key={i}
                          className={`msg ${side}`}
>>>>>>> 26ab026f
                        >
                          <div className="bubble">
                            <div className="meta-line">
                              <div className="role">{displayRole}</div>
                              <span className="model-badge">{model}</span>
                            </div>
                            <div className="text">{text}</div>
                          </div>
                        </div>
                      );
                    })}
                  </div>
                </>
              ) : (
                <div className="pv-empty">{t('pickOnLeft')}</div>
              )}
            </div>
          </div>
        )}

        <footer className="foot">
          <div>{t('privacyNote')}</div>
        </footer>
      </div>
    </div>
  );
}

/* ------------------- i18n ------------------- */
const translations = {
  zh: {
    title: "Conversation Splitter – 公共版",
    subtitle: "导入对话导出的 conversations.json，筛选预览并批量导出为 Markdown。",
    clickOrDrag: "点击或拖拽",
    toHere: "到此处上传",
    total: "共",
    shown: "显示",
    selected: "已选",
    themeCream: "奶油糊糊",
    themeBerry: "浆果啃啃",
    themeBasket: "花篮翻翻",
    themeCloudy: "云朵团团",
    filterByTitle: "按标题筛选…",
    searchInMessages: "内容搜索",
<<<<<<< HEAD
    searchAllConvos: "全局搜索",
    searchAcrossAll: "跨对话搜索结果",
    searchHint: "点击结果跳转至对应消息",
    searchNoResult: "未找到匹配内容",
    untitled: "未命名",
    statsSummary: "导入统计",
    statConvos: "对话数",
=======
>>>>>>> 26ab026f
    statMessages: "总消息数",
    statChars: "总字符数",
    statAvgChars: "平均字符",
    statRoles: "角色分布",
    statTopModels: "模型 Top3",
    selectAll: "全选(当前筛选)",
    deselectAll: "取消全选",
    invert: "反选",
    roleUser: "用户名 (user)",
    roleAssistant: "助手名 (assistant)",
    roleSystem: "系统名 (system)",
    filePrefix: "文件名前缀",
    fileSuffix: "文件名后缀",
    optional: "可留空",
    downloadSel: "下载所选",
    downloadZip: "打包 ZIP",
    downloadOne: "单独下载",
    messages: "条消息",
    pickOnLeft: "选择左侧一条对话进行预览",
    privacyNote: "所有处理均在本地浏览器完成，不会上传到服务器。",
  },
  en: {
    title: "Conversation Splitter – Public Edition",
    subtitle: "Import conversations.json, filter/preview and export conversations to Markdown.",
    clickOrDrag: "Click or drag",
    toHere: "here to upload",
    total: "Total",
    shown: "Shown",
    selected: "Selected",
    themeCream: "Cream",
    themeBerry: "Berry",
    themeBasket: "Basket",
    themeCloudy: "Cloudy Puff",
    filterByTitle: "Filter by title…",
    searchInMessages: "Search in messages",
<<<<<<< HEAD
    searchAllConvos: "Search all conversations",
    searchAcrossAll: "Global search results",
    searchHint: "Click a result to jump to the message",
    searchNoResult: "No matches found",
    untitled: "Untitled",
    statsSummary: "Import stats",
    statConvos: "Conversations",
=======
>>>>>>> 26ab026f
    statMessages: "Messages total",
    statChars: "Characters total",
    statAvgChars: "Avg chars",
    statRoles: "Role mix",
    statTopModels: "Top 3 models",
    selectAll: "Select All (filtered)",
    deselectAll: "Deselect All",
    invert: "Invert",
    roleUser: "User name (user)",
    roleAssistant: "Assistant name (assistant)",
    roleSystem: "System name (system)",
    filePrefix: "Filename prefix",
    fileSuffix: "Filename suffix",
    optional: "optional",
    downloadSel: "Download Selected",
    downloadZip: "ZIP Selected",
    downloadOne: "Download",
    messages: "messages",
    pickOnLeft: "Pick a conversation on the left to preview",
    privacyNote: "All processing happens locally in your browser; nothing is uploaded.",
  },
};

/* ------------------- Themes ------------------- */
const cssBase = `
:root{--bg:#F5E6D1;--card:#fff;--muted:#5E7B9B;--text:#2b2b2b;--accent:#B46C72;--accent-600:#6E2E34;--ring:#FFC8CB;--bubble-user:#fff;--bubble-assist:#FFECEF}
*{box-sizing:border-box}
body{margin:0;background:var(--bg);font-family:ui-sans-serif,system-ui,-apple-system,Segoe UI,Roboto,Helvetica,Arial}
.outer{min-height:100vh;display:flex;align-items:center;justify-content:center}
.wrap{max-width:1100px;margin:32px auto;padding:0 16px;color:var(--text)}
.hero{background:linear-gradient(135deg,rgba(255,200,203,.45),rgba(180,108,114,.15));border:1px solid rgba(180,108,114,.25);padding:18px 20px;border-radius:16px;box-shadow:0 8px 24px rgba(110,46,52,.12)}
.hero h1{margin:0 0 6px 0;font-size:22px;letter-spacing:.4px}
.hero p{margin:0;color:var(--muted)}
.dropzone{margin-top:14px;border:2px dashed rgba(180,108,114,.45);border-radius:14px;padding:18px;text-align:center;background:rgba(255,255,255,.6)}
.dropzone.dragging{background:rgba(255,200,203,.4);border-color:var(--ring)}
.dropzone input{display:block;margin:0 auto 8px}
.dropzone .hint{color:var(--muted)}
.toolbar{display:flex;flex-wrap:wrap;gap:10px;align-items:center;margin-top:16px}
.toolbar .stats{color:#566}
.toolbar .actions{margin-left:auto;display:flex;gap:8px;align-items:center}
.select{height:34px;padding:0 8px;border-radius:10px;border:1px solid rgba(110,46,52,.25);background:#fff}
.search{height:34px;padding:6px 10px;border-radius:10px;border:1px solid rgba(110,46,52,.25);background:#fff;color:var(--text);min-width:180px;outline:none}
.search:focus{border-color:var(--accent);box-shadow:0 0 0 3px rgba(255,200,203,.45)}
.search-group{display:flex;align-items:center;gap:6px;flex:1}
.search-label{font-size:12px;color:var(--muted);white-space:nowrap}
<<<<<<< HEAD
.toggle{display:flex;align-items:center;gap:4px;font-size:12px;color:var(--muted);white-space:nowrap}
=======
>>>>>>> 26ab026f
button{height:34px;padding:0 12px;border-radius:10px;border:1px solid rgba(110,46,52,.25);background:#fff;color:var(--text);cursor:pointer}
button:hover{border-color:var(--accent)}
button.primary{background:var(--accent);border-color:transparent;color:#fff}
button.primary:disabled{opacity:.55;cursor:not-allowed}
button.ghost{background:transparent;border-color:rgba(110,46,52,.25);color:var(--muted)}
.panel{display:grid;grid-template-columns:repeat(5,1fr);gap:10px;margin-top:12px}
.panel .group{display:flex;flex-direction:column;gap:6px}
.panel .group.rowBtns{grid-column:span 5;display:flex;flex-direction:row;gap:8px;align-items:center}
.input{height:34px;padding:6px 10px;border-radius:10px;border:1px solid rgba(110,46,52,.25);background:#fff}
<<<<<<< HEAD
.stats-panel{margin-top:10px;border:1px solid rgba(110,46,52,.2);border-radius:12px;background:var(--card);box-shadow:0 4px 12px rgba(0,0,0,.04);padding:10px}
.stats-panel summary{cursor:pointer;font-weight:700;color:var(--text);outline:none}
.stats-grid{display:grid;grid-template-columns:repeat(auto-fit,minmax(180px,1fr));gap:10px;margin-top:10px}
=======
.stats-panel{display:grid;grid-template-columns:repeat(auto-fit,minmax(180px,1fr));gap:10px;margin-top:10px}
>>>>>>> 26ab026f
.stat-card{background:var(--card);border:1px solid rgba(110,46,52,.2);border-radius:12px;padding:12px;box-shadow:0 4px 12px rgba(0,0,0,.04);display:flex;flex-direction:column;gap:6px}
.stat-label{font-size:13px;color:var(--muted);text-transform:uppercase;letter-spacing:.4px}
.stat-value{font-size:22px;font-weight:700;color:var(--text)}
.stat-sub{font-size:12px;color:var(--muted)}
.stat-list{margin:0;padding-left:18px;color:var(--text);font-size:13px;line-height:1.6}
.bars{display:flex;flex-direction:column;gap:6px}
.bar-row{display:grid;grid-template-columns:auto 1fr auto;gap:6px;align-items:center;font-size:12px;color:var(--text)}
.bar-label{font-weight:600}
.bar-track{height:8px;background:rgba(110,46,52,.1);border-radius:999px;overflow:hidden;position:relative}
.bar-fill{display:block;height:100%;background:var(--accent);border-radius:999px}
.bar-count{color:var(--muted);font-variant-numeric:tabular-nums}
.stat-pill{display:inline-block;padding:6px 10px;border-radius:20px;background:rgba(110,46,52,.08);color:var(--text);font-size:12px;border:1px solid rgba(110,46,52,.15)}
<<<<<<< HEAD
.global-results{border:1px solid rgba(110,46,52,.2);border-radius:12px;background:var(--card);padding:12px;box-shadow:0 4px 12px rgba(0,0,0,.04);margin-top:12px}
.gr-head{display:flex;flex-direction:column;gap:2px;margin-bottom:8px}
.gr-title{font-weight:700;color:var(--text)}
.gr-sub{font-size:12px;color:var(--muted)}
.gr-list{display:flex;flex-direction:column;gap:8px;max-height:220px;overflow:auto}
.gr-item{border:1px solid rgba(110,46,52,.2);border-radius:10px;padding:8px 10px;text-align:left;background:#fff;color:var(--text);cursor:pointer}
.gr-item:hover{border-color:var(--accent);box-shadow:0 2px 8px rgba(0,0,0,.06)}
.gr-line{font-size:13px;margin-bottom:4px}
.gr-snippet{font-size:12px;color:var(--muted);white-space:pre-wrap;word-break:break-word}
.gr-empty{font-size:12px;color:var(--muted)}
=======
>>>>>>> 26ab026f
.split{display:grid;grid-template-columns: 1fr 1fr;gap:12px;margin-top:12px}
.list{border:1px solid rgba(110,46,52,.25);border-radius:12px;overflow:hidden;background:var(--card);max-height:540px;overflow-y:auto}
.row{display:flex;align-items:center;gap:10px;padding:10px 12px;border-bottom:1px solid rgba(110,46,52,.15);background:#fff}
.row:hover{background:#fff6f7}
.row.active{background:#FFECEF}
.row:last-child{border-bottom:none}
.chk{display:flex;align-items:center}
.meta{min-width:0}
.title{font-size:14px;white-space:nowrap;overflow:hidden;text-overflow:ellipsis}
.sub{font-size:12px;color:var(--muted)}
.spacer{flex:1}
.preview{border:1px solid rgba(110,46,52,.25);border-radius:12px;background:var(--card);display:flex;flex-direction:column;min-height:360px;max-height:540px;overflow:hidden}
.pv-head{padding:12px 14px;border-bottom:1px solid rgba(110,46,52,.15)}
.pv-title{font-weight:600}
.pv-sub{font-size:12px;color:var(--muted)}
.pv-results{padding:8px 12px;display:flex;flex-wrap:wrap;gap:6px;border-bottom:1px solid rgba(110,46,52,.08);background:rgba(255,255,255,.6)}
.pv-results .result-pill{border:1px solid rgba(110,46,52,.25);background:rgba(110,46,52,.06);color:var(--text);padding:4px 8px;border-radius:8px;cursor:pointer;font-size:12px;line-height:1}
.pv-results .result-pill:hover{border-color:var(--accent)}
.pv-body{padding:12px 10px;overflow:auto;background:#fff}
.msg{display:flex;margin:8px 0}
.msg.left{justify-content:flex-start}
.msg.right{justify-content:flex-end}
.msg .bubble{max-width:100%;padding:8px 10px;border-radius:10px;border:1px solid rgba(110,46,52,.2);background:var(--bubble-assist);box-shadow:0 2px 8px rgba(0,0,0,.04)}
.msg.right .bubble{background:var(--bubble-user)}
.msg.match .bubble{border-color:var(--accent);box-shadow:0 2px 10px rgba(110,46,52,.12)}
.msg.highlight .bubble{animation:flash 1s ease-in-out 2}
.msg .meta-line{display:flex;align-items:center;gap:6px;margin-bottom:4px;flex-wrap:wrap}
.msg .role{font-size:11px;color:#6E2E34;opacity:.8;margin-bottom:0}
.msg .model-badge{font-size:11px;color:var(--muted);padding:2px 6px;border-radius:6px;background:rgba(110,46,52,.06);border:1px solid rgba(110,46,52,.15)}
.msg .text{white-space:pre-wrap;word-break:break-word}
.msg.highlight .text{color:var(--accent-600)}
.pv-empty{padding:20px;color:var(--muted)}
@keyframes flash{0%{background:var(--bubble-assist)}50%{background:#fff6f7}100%{background:var(--bubble-assist)}}
.foot{margin:16px 0;color:var(--muted);font-size:12px;text-align:center}
@media (max-width: 1000px){.panel{grid-template-columns:repeat(2,1fr)}.panel .group.rowBtns{grid-column:span 2}}
@media (max-width: 900px){.split{grid-template-columns:1fr}}

/* ======== Mobile polish ======== */
.toolbar .actions{ flex-wrap: wrap; }
.toolbar .actions > *{ flex: 0 1 auto; }

@media (max-width: 1024px){
  .split{ grid-template-columns:1fr; }
}

@media (max-width: 720px){
  .wrap{ padding: 0 12px; }
  .toolbar{ gap: 8px; }
  .toolbar .actions{ width: 100%; margin-left: 0; gap: 8px; }
  .toolbar .actions .search{ min-width: 0; flex: 1 1 180px; }
  .toolbar .actions select,
  .toolbar .actions button{ flex: 1 1 48%; }
  .panel{ grid-template-columns: 1fr; }
  .panel .group.rowBtns{ grid-column: auto; }
}

@media (max-width: 420px){
  .hero h1{ font-size: 18px; }
  .title{ font-size: 13px; }
  .sub{ font-size: 11px; }
  .select, .search, .input, button{ height: 32px; }
  .pv-head{ padding: 10px 12px; }
  .pv-body{ padding: 10px 8px; }
}
`;

// Cream
const cssCream = cssBase;

// Berry
const cssBerry = cssBase
  .replaceAll('#F5E6D1', '#284139')
  .replaceAll('#fff', '#111A19')
  .replaceAll('#2b2b2b', '#F8D794')
  .replaceAll('#5E7B9B', '#BB6830')
  .replaceAll('#B46C72', '#BB6830')
  .replaceAll('#6E2E34', '#F8D794')
  .replaceAll('#FFECEF', '#2f5146');

// Basket
const cssBasket = cssBase
  .replaceAll('#F5E6D1', '#F3EAF7')
  .replaceAll('#5E7B9B', '#9C7CA5')
  .replaceAll('#2b2b2b', '#2E2435')
  .replaceAll('#B46C72', '#C89BCB')
  .replaceAll('#6E2E34', '#7A4E7E')
  .replaceAll('#FFECEF', '#F8F0FA');

// 云朵团团 (Cloudy Puff)
const cssCloudy = cssBase
  .replaceAll('#F5E6D1', '#C6D4EE') // 背景
  .replaceAll('#5E7B9B', '#5A97CA') // muted
  .replaceAll('#2b2b2b', '#264C9D') // 正文字色
  .replaceAll('#B46C72', '#0E246A') // accent
  .replaceAll('#6E2E34', '#264C9D') // accent-600
  .replaceAll('#FFECEF', '#C6D4EE'); // 氣泡辅助色<|MERGE_RESOLUTION|>--- conflicted
+++ resolved
@@ -11,20 +11,14 @@
   const [selected, setSelected] = useState(new Set());
   const [titleQuery, setTitleQuery] = useState("");
   const [contentQuery, setContentQuery] = useState("");
-<<<<<<< HEAD
   const [globalSearch, setGlobalSearch] = useState(false);
-=======
->>>>>>> 26ab026f
   const [dragging, setDragging] = useState(false);
   const [previewIdx, setPreviewIdx] = useState(null);
   const [targetMessageIdx, setTargetMessageIdx] = useState(null);
   const [theme, setTheme] = useState("cream"); // cream | berry | basket | cloudy
   const [lang, setLang] = useState("zh");      // zh | en
   const previewScrollRef = useRef(null);
-<<<<<<< HEAD
   const messageRefs = useRef(new Map());
-=======
->>>>>>> 26ab026f
 
   // Display name mapping（可自定义显示名）
   const [roleNameUser, setRoleNameUser] = useState("User");
@@ -224,11 +218,8 @@
       setPreviewIdx(json.length ? 0 : null);
       setTitleQuery("");
       setContentQuery("");
-<<<<<<< HEAD
       setGlobalSearch(false);
       setTargetMessageIdx(null);
-=======
->>>>>>> 26ab026f
     } catch (e) {
       alert((lang === 'zh' ? '无法解析 JSON：' : 'Cannot parse JSON: ') + e.message);
     }
@@ -296,16 +287,11 @@
     [buildChain, previewConv]
   );
   const previewMsgsWithModel = useMemo(
-<<<<<<< HEAD
     () => previewMsgs.map((msg, idx) => ({ msg, model: extractModel(msg), idx })),
-=======
-    () => previewMsgs.map((msg) => ({ msg, model: extractModel(msg) })),
->>>>>>> 26ab026f
     [extractModel, previewMsgs]
   );
   const filteredPreviewMsgsWithModel = useMemo(() => {
     const q = contentQuery.trim().toLowerCase();
-<<<<<<< HEAD
     if (!q || globalSearch) return previewMsgsWithModel;
     return previewMsgsWithModel.filter(({ msg }) =>
       (normalizeMessage(msg) || "").toLowerCase().includes(q)
@@ -332,19 +318,13 @@
     });
     return results.slice(0, 40);
   }, [buildChain, contentQuery, convos, globalSearch, normalizeMessage, untitledText]);
-=======
-    if (!q) return previewMsgsWithModel;
-    return previewMsgsWithModel.filter(({ msg }) =>
-      (normalizeMessage(msg) || "").toLowerCase().includes(q)
-    );
-  }, [contentQuery, normalizeMessage, previewMsgsWithModel]);
 
   const stats = useMemo(() => {
     if (!convos.length) return null;
     let messageCount = 0;
     let charCount = 0;
     const roleCounts = {};
-    const modelCounts = new Map();
+    const assistantModelCounts = new Map();
     convos.forEach((conv) => {
       buildChain(conv).forEach((msg) => {
         const text = normalizeMessage(msg) || "";
@@ -352,39 +332,6 @@
         charCount += text.length;
         const role = (msg.author?.role || "assistant").toLowerCase();
         roleCounts[role] = (roleCounts[role] || 0) + 1;
-        const model = extractModel(msg);
-        modelCounts.set(model, (modelCounts.get(model) || 0) + 1);
-      });
-    });
-    const topModels = Array.from(modelCounts.entries()).sort((a, b) => b[1] - a[1]).slice(0, 3);
-    return {
-      messageCount,
-      charCount,
-      avgChars: messageCount ? Math.round((charCount / messageCount) * 10) / 10 : 0,
-      roleCounts,
-      topModels,
-    };
-  }, [buildChain, convos, extractModel, normalizeMessage]);
->>>>>>> 26ab026f
-
-  const stats = useMemo(() => {
-    if (!convos.length) return null;
-    let messageCount = 0;
-    let charCount = 0;
-    const roleCounts = {};
-<<<<<<< HEAD
-    const assistantModelCounts = new Map();
-=======
-    const modelCounts = new Map();
->>>>>>> 26ab026f
-    convos.forEach((conv) => {
-      buildChain(conv).forEach((msg) => {
-        const text = normalizeMessage(msg) || "";
-        messageCount += 1;
-        charCount += text.length;
-        const role = (msg.author?.role || "assistant").toLowerCase();
-        roleCounts[role] = (roleCounts[role] || 0) + 1;
-<<<<<<< HEAD
         if (role === "assistant") {
           const model = extractModel(msg);
           assistantModelCounts.set(model, (assistantModelCounts.get(model) || 0) + 1);
@@ -394,14 +341,6 @@
     const topModels = Array.from(assistantModelCounts.entries()).sort((a, b) => b[1] - a[1]).slice(0, 5);
     return {
       conversationCount: convos.length,
-=======
-        const model = extractModel(msg);
-        modelCounts.set(model, (modelCounts.get(model) || 0) + 1);
-      });
-    });
-    const topModels = Array.from(modelCounts.entries()).sort((a, b) => b[1] - a[1]).slice(0, 3);
-    return {
->>>>>>> 26ab026f
       messageCount,
       charCount,
       avgChars: messageCount ? Math.round((charCount / messageCount) * 10) / 10 : 0,
@@ -416,7 +355,6 @@
     el.scrollTo({ top: 0, left: 0, behavior: "auto" });
   }, [previewIdx]);
 
-<<<<<<< HEAD
   useLayoutEffect(() => {
     if (targetMessageIdx == null) return;
     const el = messageRefs.current.get(targetMessageIdx);
@@ -424,8 +362,6 @@
     setTargetMessageIdx(null);
   }, [targetMessageIdx]);
 
-=======
->>>>>>> 26ab026f
   // ---------- Theme CSS ----------
   const css = theme === 'cream' ? cssCream
     : theme === 'berry' ? cssBerry
@@ -474,13 +410,10 @@
                 value={contentQuery}
                 onChange={(e)=>setContentQuery(e.target.value)}
               />
-<<<<<<< HEAD
               <label className="toggle">
                 <input type="checkbox" checked={globalSearch} onChange={(e)=>setGlobalSearch(e.target.checked)} />
                 <span>{t('searchAllConvos')}</span>
               </label>
-=======
->>>>>>> 26ab026f
             </div>
             <button onClick={selectAllVisible}>{t('selectAll')}</button>
             <button onClick={deselectAllVisible}>{t('deselectAll')}</button>
@@ -489,7 +422,6 @@
         </div>
 
         {stats && (
-<<<<<<< HEAD
           <details className="stats-panel" open>
             <summary className="stats-summary">{t('statsSummary')}</summary>
             <div className="stats-grid">
@@ -534,50 +466,6 @@
               </div>
             </div>
           </details>
-=======
-          <div className="stats-panel">
-            <div className="stat-card">
-              <div className="stat-label">{t('statMessages')}</div>
-              <div className="stat-value">{stats.messageCount}</div>
-              <div className="stat-sub">{t('statAvgChars')}: {stats.avgChars}</div>
-            </div>
-            <div className="stat-card">
-              <div className="stat-label">{t('statChars')}</div>
-              <div className="stat-value">{stats.charCount}</div>
-            </div>
-            <div className="stat-card">
-              <div className="stat-label">{t('statRoles')}</div>
-              <div className="bars">
-                {Object.entries(stats.roleCounts).map(([role, count]) => (
-                  <div key={role} className="bar-row">
-                    <span className="bar-label">{role}</span>
-                    <div className="bar-track">
-                      <span
-                        className="bar-fill"
-                        style={{ width: `${Math.min(100, (count / stats.messageCount) * 100)}%` }}
-                        aria-hidden
-                      />
-                    </div>
-                    <span className="bar-count">{count}</span>
-                  </div>
-                ))}
-              </div>
-            </div>
-            <div className="stat-card">
-              <div className="stat-label">{t('statTopModels')}</div>
-              <ul className="stat-list">
-                {stats.topModels.map(([model, count]) => (
-                  <li key={model}>{model}: {count}</li>
-                ))}
-              </ul>
-            </div>
-            <div className="stat-card">
-              <div className="stat-label">{t('contentSearch')}</div>
-              <div className="stat-sub">{t('contentSearchHint')}</div>
-              <div className="stat-pill">{contentQuery ? `"${contentQuery}"` : t('contentSearchEmpty')}</div>
-            </div>
-          </div>
->>>>>>> 26ab026f
         )}
 
         {/* Role mapping + filename controls */}
@@ -675,28 +563,19 @@
                     <div className="pv-sub">{fmtDate(previewConv.create_time).d.toLocaleString()} · {previewMsgs.length} {t('messages')}</div>
                   </div>
                   <div className="pv-body" ref={previewScrollRef}>
-<<<<<<< HEAD
                     {filteredPreviewMsgsWithModel.map(({ msg, model, idx }) => {
-=======
-                    {filteredPreviewMsgsWithModel.map(({ msg, model }, i) => {
->>>>>>> 26ab026f
                       const role = msg.author?.role || "assistant";
                       const text = normalizeMessage(msg);
                       const side = role === "assistant" ? "left" : "right";
                       const displayRole = roleDisplay(role);
                       return (
                         <div
-<<<<<<< HEAD
                           key={idx}
                           className={`msg ${side}`}
                           ref={(el) => {
                             if (el) messageRefs.current.set(idx, el);
                             else messageRefs.current.delete(idx);
                           }}
-=======
-                          key={i}
-                          className={`msg ${side}`}
->>>>>>> 26ab026f
                         >
                           <div className="bubble">
                             <div className="meta-line">
@@ -741,7 +620,6 @@
     themeCloudy: "云朵团团",
     filterByTitle: "按标题筛选…",
     searchInMessages: "内容搜索",
-<<<<<<< HEAD
     searchAllConvos: "全局搜索",
     searchAcrossAll: "跨对话搜索结果",
     searchHint: "点击结果跳转至对应消息",
@@ -749,8 +627,6 @@
     untitled: "未命名",
     statsSummary: "导入统计",
     statConvos: "对话数",
-=======
->>>>>>> 26ab026f
     statMessages: "总消息数",
     statChars: "总字符数",
     statAvgChars: "平均字符",
@@ -786,7 +662,6 @@
     themeCloudy: "Cloudy Puff",
     filterByTitle: "Filter by title…",
     searchInMessages: "Search in messages",
-<<<<<<< HEAD
     searchAllConvos: "Search all conversations",
     searchAcrossAll: "Global search results",
     searchHint: "Click a result to jump to the message",
@@ -794,8 +669,6 @@
     untitled: "Untitled",
     statsSummary: "Import stats",
     statConvos: "Conversations",
-=======
->>>>>>> 26ab026f
     statMessages: "Messages total",
     statChars: "Characters total",
     statAvgChars: "Avg chars",
@@ -841,10 +714,7 @@
 .search:focus{border-color:var(--accent);box-shadow:0 0 0 3px rgba(255,200,203,.45)}
 .search-group{display:flex;align-items:center;gap:6px;flex:1}
 .search-label{font-size:12px;color:var(--muted);white-space:nowrap}
-<<<<<<< HEAD
 .toggle{display:flex;align-items:center;gap:4px;font-size:12px;color:var(--muted);white-space:nowrap}
-=======
->>>>>>> 26ab026f
 button{height:34px;padding:0 12px;border-radius:10px;border:1px solid rgba(110,46,52,.25);background:#fff;color:var(--text);cursor:pointer}
 button:hover{border-color:var(--accent)}
 button.primary{background:var(--accent);border-color:transparent;color:#fff}
@@ -854,13 +724,9 @@
 .panel .group{display:flex;flex-direction:column;gap:6px}
 .panel .group.rowBtns{grid-column:span 5;display:flex;flex-direction:row;gap:8px;align-items:center}
 .input{height:34px;padding:6px 10px;border-radius:10px;border:1px solid rgba(110,46,52,.25);background:#fff}
-<<<<<<< HEAD
 .stats-panel{margin-top:10px;border:1px solid rgba(110,46,52,.2);border-radius:12px;background:var(--card);box-shadow:0 4px 12px rgba(0,0,0,.04);padding:10px}
 .stats-panel summary{cursor:pointer;font-weight:700;color:var(--text);outline:none}
 .stats-grid{display:grid;grid-template-columns:repeat(auto-fit,minmax(180px,1fr));gap:10px;margin-top:10px}
-=======
-.stats-panel{display:grid;grid-template-columns:repeat(auto-fit,minmax(180px,1fr));gap:10px;margin-top:10px}
->>>>>>> 26ab026f
 .stat-card{background:var(--card);border:1px solid rgba(110,46,52,.2);border-radius:12px;padding:12px;box-shadow:0 4px 12px rgba(0,0,0,.04);display:flex;flex-direction:column;gap:6px}
 .stat-label{font-size:13px;color:var(--muted);text-transform:uppercase;letter-spacing:.4px}
 .stat-value{font-size:22px;font-weight:700;color:var(--text)}
@@ -873,7 +739,6 @@
 .bar-fill{display:block;height:100%;background:var(--accent);border-radius:999px}
 .bar-count{color:var(--muted);font-variant-numeric:tabular-nums}
 .stat-pill{display:inline-block;padding:6px 10px;border-radius:20px;background:rgba(110,46,52,.08);color:var(--text);font-size:12px;border:1px solid rgba(110,46,52,.15)}
-<<<<<<< HEAD
 .global-results{border:1px solid rgba(110,46,52,.2);border-radius:12px;background:var(--card);padding:12px;box-shadow:0 4px 12px rgba(0,0,0,.04);margin-top:12px}
 .gr-head{display:flex;flex-direction:column;gap:2px;margin-bottom:8px}
 .gr-title{font-weight:700;color:var(--text)}
@@ -884,8 +749,6 @@
 .gr-line{font-size:13px;margin-bottom:4px}
 .gr-snippet{font-size:12px;color:var(--muted);white-space:pre-wrap;word-break:break-word}
 .gr-empty{font-size:12px;color:var(--muted)}
-=======
->>>>>>> 26ab026f
 .split{display:grid;grid-template-columns: 1fr 1fr;gap:12px;margin-top:12px}
 .list{border:1px solid rgba(110,46,52,.25);border-radius:12px;overflow:hidden;background:var(--card);max-height:540px;overflow-y:auto}
 .row{display:flex;align-items:center;gap:10px;padding:10px 12px;border-bottom:1px solid rgba(110,46,52,.15);background:#fff}
