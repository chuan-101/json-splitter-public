--- conflicted
+++ resolved
@@ -358,15 +358,9 @@
                     <div className="pv-sub">{fmtDate(previewConv.create_time).d.toLocaleString()} · {previewMsgs.length} {t('messages')}</div>
                   </div>
                   <div className="pv-body" ref={previewScrollRef}>
-<<<<<<< HEAD
                     {previewMsgsWithModel.map(({ msg, model }, i) => {
                       const role = msg.author?.role || "assistant";
                       const text = extractText(msg);
-=======
-                    {previewMsgs.map((m, i) => {
-                      const role = m.author?.role || "assistant";
-                      const text = extractText(m);
->>>>>>> 717699a8
                       const side = role === "assistant" ? "left" : "right";
                       const displayRole = roleDisplay(role);
                       return (
